# Copyright The PyTorch Lightning team.
#
# Licensed under the Apache License, Version 2.0 (the "License");
# you may not use this file except in compliance with the License.
# You may obtain a copy of the License at
#
#     http://www.apache.org/licenses/LICENSE-2.0
#
# Unless required by applicable law or agreed to in writing, software
# distributed under the License is distributed on an "AS IS" BASIS,
# WITHOUT WARRANTIES OR CONDITIONS OF ANY KIND, either express or implied.
# See the License for the specific language governing permissions and
# limitations under the License.
from enum import Enum
<<<<<<< HEAD
from typing import List, Optional, Union
=======
from typing import Union, Optional, List
>>>>>>> 75087fac

from pytorch_lightning.cluster_environments import ClusterEnvironment
from pytorch_lightning.plugins.apex import ApexPlugin
from pytorch_lightning.plugins.ddp_plugin import DDPPlugin
from pytorch_lightning.plugins.native_amp import NativeAMPPlugin
<<<<<<< HEAD
from pytorch_lightning.plugins.precision_plugin import PrecisionPlugin
=======
from pytorch_lightning.plugins.plugin import LightningPlugin
>>>>>>> 75087fac
from pytorch_lightning.plugins.sharded_plugin import DDPShardedPlugin
from pytorch_lightning.utilities import AMPType, rank_zero_warn
from pytorch_lightning.utilities.exceptions import MisconfigurationException


class PluginConnector:

    def __init__(self, trainer):
        self.trainer = trainer
        self.plugins = []
        self.ddp_plugin = DDPPlugin()
        self.cloud_environment = None
        self.amp_plugin = NativeAMPPlugin(trainer)
        self.apex_plugin = ApexPlugin(trainer)

    def on_trainer_init(self, plugins: Optional[Union[str, list]]):
        self.plugins = plugins
        if self.plugins is None:
            self.plugins = []
<<<<<<< HEAD
        self.plugins = self._str_to_lightning_custom_plugins(self.plugins)
        self.plugins = self._add_required_plugin_combinations(self.plugins)
=======
        self.plugins = self._convert_str_custom_plugins(self.plugins)
        self.plugins = self._append_required_plugins(self.plugins)
>>>>>>> 75087fac
        self.__attach_ddp()
        self.__attach_cluster()
        self.__attach_amp()
        self.__attach_apex()

    def __attach_amp(self):
        amp_plugin = self.__attach_plugin(NativeAMPPlugin)
        if amp_plugin:
            self.trainer.amp_backend = AMPType.NATIVE
            self.trainer.precision_connector.backend = amp_plugin

    def __attach_apex(self):
        apex_plugin = self.__attach_plugin(ApexPlugin)
        if apex_plugin:
            self.trainer.amp_backend = AMPType.APEX
            self.trainer.precision_connector.backend = apex_plugin

    def __attach_plugin(self, plugin_type, limit=1):
        count = 0
        plugin_result = None
        for plugin in self.plugins:
            if isinstance(plugin, plugin_type):

                # count the clusters
                count += 1
                if count > limit:
                    m = f'you can only use one {plugin_type.__class__} in plugins. You passed in: {count}'
                    raise MisconfigurationException(m)

                plugin_result = plugin

        return plugin_result

    def __attach_ddp(self, limit=1):
        count = 0
        for plugin in self.plugins:
            if isinstance(plugin, DDPPlugin):

                # count the clusters
                count += 1
                if count > limit:
                    m = f'you can only use one DDP plugin in plugins. You passed in: {count}'
                    raise MisconfigurationException(m)

                # set the ddp plugin
                self.ddp_plugin = plugin

    def __attach_cluster(self, limit=1):
        num_clusters = 0
        for plugin in self.plugins:
            if isinstance(plugin, ClusterEnvironment):

                # count the clusters
                num_clusters += 1
                if num_clusters > limit:
                    m = f'you can only use one cluster environment in plugins. You passed in: {num_clusters}'
                    raise MisconfigurationException(m)

                # set the cluster
                self.cloud_environment = plugin

<<<<<<< HEAD
    def _str_to_lightning_custom_plugins(self, plugins: Union[str, list]):
=======
    def _convert_str_custom_plugins(self, plugins: Union[str, list]):
>>>>>>> 75087fac
        """
        Converts string inputs to corresponding supported lightning plugins.
        Args:
            plugins: List of plugins or string to choose lightning plugin.

        Returns: List of plugins where strings are now plugins.
        """
        if isinstance(plugins, str):
            return [self._convert_str_to_plugin(plugins)]
        return [self._convert_str_to_plugin(plugin) for plugin in plugins]

    def _convert_str_to_plugin(self, plugin):
        if isinstance(plugin, str):
            if plugin not in LightningCustomPlugins.__members__:
                raise MisconfigurationException(
<<<<<<< HEAD
                    f"{plugin} is not a supported lightning custom plugin."
                    " If you're trying to pass a custom plugin, please pass this as an object to"
                    " `Trainer(plugins=[MyPlugin()]`."
                    f"Supported plugins as string input: {(e.name for e in LightningCustomPlugins)}."
                )
            plugin_cls = LightningCustomPlugins[plugin].value
            return plugin_cls()
        return plugin

    def _add_required_plugin_combinations(self,
                                          plugins: List[Union[DDPPlugin, PrecisionPlugin, ClusterEnvironment]]):
        """
            Allows custom plugins to define additional plugins. This is useful for when custom plugins
            need to enforce override of native amp/apex when they are enabled.
=======
                    f" {plugin} is not a supported lightning custom plugin."
                    " If you're trying to pass a custom plugin, please pass this as an object to"
                    " Trainer(plugins=[MyPlugin()]."
                    f" Supported plugins as string input: {(e.name for e in LightningCustomPlugins)}."
                )
            plugin_cls = LightningCustomPlugins[plugin].value
            return plugin_cls(trainer=self.trainer)
        return plugin

    def _append_required_plugins(self, plugins: List[LightningPlugin]):
        """
        Allows custom plugins to define additional plugins. This is useful for when custom plugins
        need to enforce override of native amp/apex when they are enabled.

>>>>>>> 75087fac
        Args:
            plugins: List of plugins

        Returns: List of plugins containing additional plugins if needed.

        Example::
            class MyPlugin(DDPPlugin):
                def required_plugins(self):
                    return [MyCustomAMPPlugin()]

            # Will automatically add the necessary AMP plugin
            trainer = Trainer(plugins=[MyPlugin()])

            # Crash as MyPlugin enforces custom AMP plugin
            trainer = Trainer(plugins=[MyPlugin(), NativeAMPPlugin()])

        """
<<<<<<< HEAD
        additional_plugins = []
        for plugin in plugins:
            required_plugins = plugin.required_plugins(self.trainer, amp_backend=self.trainer.amp_backend)
=======
        for plugin in plugins:
            required_plugins = plugin.required_plugins(amp_backend=self.trainer.amp_backend, trainer=self.trainer)
>>>>>>> 75087fac
            if required_plugins:
                rank_zero_warn(
                    f'plugin {type(plugin)} has added additional required plugins as default:'
                    f' {[type(x) for x in required_plugins]}'
<<<<<<< HEAD
                    ' Extend this plugin and override required_plugins if this conflicts with your additional plugins.'
                )
                additional_plugins += required_plugins
        return plugins + additional_plugins
=======
                    'Extend this plugin and override `required_plugins`'
                    'if this conflicts with your additional plugins.'
                )
                plugins += required_plugins
        return plugins
>>>>>>> 75087fac

    @classmethod
    def available_plugins(cls):
        """
<<<<<<< HEAD
        List of all available plugins that can be string arguments to the trainer.
        Returns: List of all available plugins that are supported as string arguments.
=======
            List of all available plugins that can be string arguments to the trainer.
            Returns: List of all available plugins that are supported as string arguments.
>>>>>>> 75087fac
        """
        return [e.name for e in LightningCustomPlugins]


class LightningCustomPlugins(Enum):
    """
<<<<<<< HEAD
    String support for custom lightning plugins.
    Allows easier access to custom lightning plugins from the command line.
=======
        String support for custom lightning plugins.
        Allows easier access to custom lightning plugins from the command line.
>>>>>>> 75087fac
    """
    ddp_sharded = DDPShardedPlugin
    native_amp = NativeAMPPlugin
    apex_amp = ApexPlugin<|MERGE_RESOLUTION|>--- conflicted
+++ resolved
@@ -12,21 +12,13 @@
 # See the License for the specific language governing permissions and
 # limitations under the License.
 from enum import Enum
-<<<<<<< HEAD
 from typing import List, Optional, Union
-=======
-from typing import Union, Optional, List
->>>>>>> 75087fac
 
 from pytorch_lightning.cluster_environments import ClusterEnvironment
 from pytorch_lightning.plugins.apex import ApexPlugin
 from pytorch_lightning.plugins.ddp_plugin import DDPPlugin
 from pytorch_lightning.plugins.native_amp import NativeAMPPlugin
-<<<<<<< HEAD
-from pytorch_lightning.plugins.precision_plugin import PrecisionPlugin
-=======
 from pytorch_lightning.plugins.plugin import LightningPlugin
->>>>>>> 75087fac
 from pytorch_lightning.plugins.sharded_plugin import DDPShardedPlugin
 from pytorch_lightning.utilities import AMPType, rank_zero_warn
 from pytorch_lightning.utilities.exceptions import MisconfigurationException
@@ -46,13 +38,8 @@
         self.plugins = plugins
         if self.plugins is None:
             self.plugins = []
-<<<<<<< HEAD
-        self.plugins = self._str_to_lightning_custom_plugins(self.plugins)
-        self.plugins = self._add_required_plugin_combinations(self.plugins)
-=======
         self.plugins = self._convert_str_custom_plugins(self.plugins)
         self.plugins = self._append_required_plugins(self.plugins)
->>>>>>> 75087fac
         self.__attach_ddp()
         self.__attach_cluster()
         self.__attach_amp()
@@ -114,11 +101,7 @@
                 # set the cluster
                 self.cloud_environment = plugin
 
-<<<<<<< HEAD
-    def _str_to_lightning_custom_plugins(self, plugins: Union[str, list]):
-=======
     def _convert_str_custom_plugins(self, plugins: Union[str, list]):
->>>>>>> 75087fac
         """
         Converts string inputs to corresponding supported lightning plugins.
         Args:
@@ -134,22 +117,6 @@
         if isinstance(plugin, str):
             if plugin not in LightningCustomPlugins.__members__:
                 raise MisconfigurationException(
-<<<<<<< HEAD
-                    f"{plugin} is not a supported lightning custom plugin."
-                    " If you're trying to pass a custom plugin, please pass this as an object to"
-                    " `Trainer(plugins=[MyPlugin()]`."
-                    f"Supported plugins as string input: {(e.name for e in LightningCustomPlugins)}."
-                )
-            plugin_cls = LightningCustomPlugins[plugin].value
-            return plugin_cls()
-        return plugin
-
-    def _add_required_plugin_combinations(self,
-                                          plugins: List[Union[DDPPlugin, PrecisionPlugin, ClusterEnvironment]]):
-        """
-            Allows custom plugins to define additional plugins. This is useful for when custom plugins
-            need to enforce override of native amp/apex when they are enabled.
-=======
                     f" {plugin} is not a supported lightning custom plugin."
                     " If you're trying to pass a custom plugin, please pass this as an object to"
                     " Trainer(plugins=[MyPlugin()]."
@@ -164,7 +131,6 @@
         Allows custom plugins to define additional plugins. This is useful for when custom plugins
         need to enforce override of native amp/apex when they are enabled.
 
->>>>>>> 75087fac
         Args:
             plugins: List of plugins
 
@@ -182,54 +148,31 @@
             trainer = Trainer(plugins=[MyPlugin(), NativeAMPPlugin()])
 
         """
-<<<<<<< HEAD
-        additional_plugins = []
-        for plugin in plugins:
-            required_plugins = plugin.required_plugins(self.trainer, amp_backend=self.trainer.amp_backend)
-=======
         for plugin in plugins:
             required_plugins = plugin.required_plugins(amp_backend=self.trainer.amp_backend, trainer=self.trainer)
->>>>>>> 75087fac
             if required_plugins:
                 rank_zero_warn(
                     f'plugin {type(plugin)} has added additional required plugins as default:'
                     f' {[type(x) for x in required_plugins]}'
-<<<<<<< HEAD
-                    ' Extend this plugin and override required_plugins if this conflicts with your additional plugins.'
-                )
-                additional_plugins += required_plugins
-        return plugins + additional_plugins
-=======
                     'Extend this plugin and override `required_plugins`'
                     'if this conflicts with your additional plugins.'
                 )
                 plugins += required_plugins
         return plugins
->>>>>>> 75087fac
 
     @classmethod
     def available_plugins(cls):
         """
-<<<<<<< HEAD
         List of all available plugins that can be string arguments to the trainer.
         Returns: List of all available plugins that are supported as string arguments.
-=======
-            List of all available plugins that can be string arguments to the trainer.
-            Returns: List of all available plugins that are supported as string arguments.
->>>>>>> 75087fac
         """
         return [e.name for e in LightningCustomPlugins]
 
 
 class LightningCustomPlugins(Enum):
     """
-<<<<<<< HEAD
     String support for custom lightning plugins.
     Allows easier access to custom lightning plugins from the command line.
-=======
-        String support for custom lightning plugins.
-        Allows easier access to custom lightning plugins from the command line.
->>>>>>> 75087fac
     """
     ddp_sharded = DDPShardedPlugin
     native_amp = NativeAMPPlugin
