--- conflicted
+++ resolved
@@ -102,13 +102,6 @@
         model, optimizers = amp.initialize(model, optimizers, opt_level=amp_level)
         return model, optimizers
 
-<<<<<<< HEAD
-    def clip_gradients(self, grad_clip_val, model, optimizer):
-        parameters = amp.master_params(optimizer)
-        max_norm = grad_clip_val
-        norm_type = float(2.0)
-        torch.nn.utils.clip_grad_norm_(parameters, max_norm=max_norm, norm_type=norm_type)
-=======
     def clip_gradients(self, grad_clip_val: Union[int, float], optimizer: Optimizer, norm_type: float):
         """
         This code is a modification of :meth:`torch.nn.utils.clip_grad_norm_` using a higher epsilon for fp16 weights.
@@ -139,5 +132,4 @@
 
     @property
     def norm_clipping_epsilon(self):
-        return 1e-5
->>>>>>> bacabaeb
+        return 1e-5